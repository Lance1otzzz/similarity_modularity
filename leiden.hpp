#pragma once

#include "graph.hpp"
#include "defines.hpp"
#include <vector>
#include <numeric>
#include <random>
#include <algorithm>
#include <unordered_map>
#include <unordered_set>
#include <map>
#include <set>
#include <iostream>
#include <memory>
#include <stdexcept>
#include <limits>
#include <queue>

// --- 用于记录社区内的节点及总度 ---
struct CommunityInfo {
    std::unordered_set<size_t> hypernodes;        // 存放社区包含的“超节点”下标
    double total_degree_weight = 0.0;             // 社区内节点的总度
};

// 原图上距离缓存的哈希
struct PairHash {
    std::size_t operator()(const std::pair<int, int>& p) const {
        auto h1 = std::hash<int>{}(p.first);
        auto h2 = std::hash<int>{}(p.second);
        return h1 ^ (h2 << 1);
    }
};

/**
 * @brief 带距离约束的 Leiden 社区检测算法
 *
 * 代码在关键位置增加了若干调试输出，用于验证每一阶段对原图划分的影响。
 */
class ConstrainedLeiden {
public:
    bool singleton_achieved_ = false; // 若所有社区都只包含一个原图节点，则标记为true

    /**
     * @brief 构造函数
     * @param graph_input 原始图
     * @param distance_threshold 同社区内任意原图节点对之间的最大距离阈值
     */
    ConstrainedLeiden(const Graph<Node>& graph_input, double distance_threshold)
        : original_graph_(graph_input),
          distance_threshold_(distance_threshold),
          total_edge_weight_(graph_input.m * 2.0),
          random_generator_(std::random_device{}()),
          best_mod_(-1.0)   // 初始化 最佳模块度=-1（表示尚未找到任何划分）
    {
        if (original_graph_.n == 0) {
            throw std::runtime_error("输入图为空，无法执行ConstrainedLeiden算法。");
        }
        // 每个原图节点单独对应一个“超节点”
        hypergraph_ = std::make_unique<Graph<std::vector<int>>>(original_graph_);
        // std::cout << "[ConstrainedLeiden] 已初始化，原图节点数 = " << original_graph_.n
                  // << "，距离阈值 = " << distance_threshold_ << std::endl;
    }

    // 禁止拷贝和移动
    ConstrainedLeiden(const ConstrainedLeiden&) = delete;
    ConstrainedLeiden& operator=(const ConstrainedLeiden&) = delete;
    ConstrainedLeiden(ConstrainedLeiden&&) = delete;
    ConstrainedLeiden& operator=(ConstrainedLeiden&&) = delete;

    /**
     * @brief 启动主流程，并在各阶段打印调试信息
     */
    void run() {
        if (!hypergraph_ || original_graph_.n == 0) {
            std::cerr << "[ConstrainedLeiden] 无法在空图或无效图上执行算法" << std::endl;
            return;
        }

        initialize_partition();

        bool improvement = true;
        singleton_achieved_ = false;
        size_t level = 0;

        // 主 while 循环，每一层都先做局部移动再做精化再做聚合
        while (improvement && !singleton_achieved_) {
            // std::cout << "\n=== [ConstrainedLeiden] Level = " << level
                      // << " 开始，当前超节点总数 = " << hypergraph_->n << " ===" << std::endl;

            // 第1阶段：局部移动
            bool local_moves_made = run_local_moving_phase();
            if (local_moves_made) {
                // std::cout << "  -> 局部移动阶段：成功移动了一些节点" << std::endl;
            } else {
                // std::cout << "  -> 局部移动阶段：无节点移动" << std::endl;
            }
            // 打印当前社区划分的情况
            debug_print_current_partition("局部移动后");

            // 第2阶段：精化
            std::vector<int> refined_assignments = run_refinement_phase(community_assignments_);
            bool refinement_changed_partition = (refined_assignments != community_assignments_);
            if (refinement_changed_partition) {
                community_assignments_ = refined_assignments;
                update_communities_from_assignments(community_assignments_);
                // std::cout << "  -> 精化阶段：对社区做了拆分更动" << std::endl;
            } else {
                // std::cout << "  -> 精化阶段：无改变" << std::endl;
            }
            debug_print_current_partition("精化后");

            // 第3阶段：聚合
            bool aggregation_occurred = false;
            if (local_moves_made || refinement_changed_partition) {
                aggregation_occurred = run_aggregation_phase(community_assignments_);
                if (singleton_achieved_) {
                    // std::cout << "[终止] 已达到所有社区只含一个原图节点，算法停止。" << std::endl;
                } else if (aggregation_occurred) {
                    // std::cout << "  -> 聚合阶段：新图节点数 = " << hypergraph_->n << std::endl;
                } else {
                    // std::cout << "  -> 聚合阶段：未减少超节点。" << std::endl;
                }
            }

            improvement = (local_moves_made || refinement_changed_partition) && aggregation_occurred;
            if (improvement) {
                level++;
            }

            // 在每一层结束后，计算下当前分区在原图上的模块度
            double mid_mod = calcModularity(original_graph_, hypergraph_->nodes);
            // std::cout << "  -> Level " << level << " 结束后，在原图上的模块度 = "
                      // << mid_mod << std::endl;

            // 如果当前模块度比历史best_mod_更好，则更新
            if (mid_mod > best_mod_) {
                best_mod_ = mid_mod;
                best_partition_ = hypergraph_->nodes;  // 记录当前最优分区
            }
        }

        // 当所有迭代结束后，我们可能已经在某层出现最优解
        // 将 best_partition_ 恢复到 hypergraph_->nodes 中，保证输出的是最优解
        if (!best_partition_.empty()) {
            hypergraph_->nodes = best_partition_;
        }

        // std::cout << "\n[ConstrainedLeiden] 算法结束，共迭代 " << level << " 层" << std::endl;
        output_final_results();
    }

    /**
     * @brief 返回最终分区（注意这里会返回刚才我们保存在hypergraph_->nodes中的best分区）
     */
    const std::vector<std::vector<int>>& get_partition() const {
        if (hypergraph_) {
            return hypergraph_->nodes;
        }
        static const std::vector<std::vector<int>> empty_partition;
        return empty_partition;
    }

private:
    // ---------- 私有成员 ----------
    const Graph<Node>& original_graph_;            // 原图
    double distance_threshold_;                    // 距离阈值
    double total_edge_weight_;                     // 2*m
    std::unique_ptr<Graph<std::vector<int>>> hypergraph_;  // 当前层的超图
    std::vector<int> community_assignments_;       // 每个超节点对应的社区ID
    std::vector<CommunityInfo> communities_;       // 社区信息
    std::mt19937 random_generator_;                // 随机数发生器
    std::unordered_map<std::pair<int,int>, double, PairHash> distance_cache_; // 缓存距离

    // 以下两个成员用于记录史上最佳模块度以及对应分区
    double best_mod_;                              // 记录到目前为止的最高模块度
    std::vector<std::vector<int>> best_partition_; // 记录到目前为止的最优分区

    // ---------- 私有方法 ----------
    /**
     * @brief 初始化每个超节点单独成社区
     */
    void initialize_partition() {
        size_t n = hypergraph_->n;
        community_assignments_.resize(n);
        std::iota(community_assignments_.begin(), community_assignments_.end(), 0);

        communities_.assign(n, CommunityInfo{});
        for (size_t i = 0; i < n; ++i) {
            communities_[i].hypernodes.insert(i);
            communities_[i].total_degree_weight = hypergraph_->degree[i];
        }
        // std::cout << "[Init] 初始社区数 = " << n << std::endl;
    }

    /**
     * @brief 更新 communities_ 的节点及度信息
     */
    void update_communities_from_assignments(const std::vector<int>& assignments) {
        int max_id = 0;
        if (!assignments.empty()) {
            max_id = *std::max_element(assignments.begin(), assignments.end());
        }
        communities_.assign(static_cast<size_t>(max_id) + 1, CommunityInfo{});

        for (size_t node_idx = 0; node_idx < assignments.size(); ++node_idx) {
            int cid = assignments[node_idx];
            if (cid < 0) continue;
            if ((size_t)cid >= communities_.size()) {
                communities_.resize(cid + 1);
            }
            communities_[(size_t)cid].hypernodes.insert(node_idx);
            communities_[(size_t)cid].total_degree_weight += hypergraph_->degree[node_idx];
        }

        // 移除空社区
        communities_.erase(
            std::remove_if(communities_.begin(), communities_.end(),
                [](auto &c){ return c.hypernodes.empty(); }),
            communities_.end()
        );
    }

    /**
     * @brief 计算或从缓存获取 node1 和 node2 的距离
     */
    double get_cached_distance(int node1, int node2) {
        auto p = std::minmax(node1, node2);
        auto it = distance_cache_.find(p);
        if (it != distance_cache_.end()) {
            return it->second;
        }
        double dist = calcDis(original_graph_.nodes[node1], original_graph_.nodes[node2]);
        distance_cache_[p] = dist;
        return dist;
    }

    /**
     * @brief Phase1: 使用队列控制的局部移动
     * @return 是否移动了任何节点
     */
    bool run_local_moving_phase() {
        // 手机节点随机顺序
        std::vector<size_t> node_order(hypergraph_->n);
        std::iota(node_order.begin(), node_order.end(), 0);
        std::shuffle(node_order.begin(), node_order.end(), random_generator_);

        std::queue<size_t> Q;
        for (auto u : node_order) {
            Q.push(u);
        }

        bool moved_any_node = false;

        while(!Q.empty()) {
            size_t v = Q.front();
            Q.pop();

            int curr_community = community_assignments_[v];
            double deg_v = hypergraph_->degree[v];

            // 计算 v 到各相邻社区的权重
            std::map<int, double> neighbor_weights;
            calculate_neighbor_weights(v, neighbor_weights);
            double k_v_in = neighbor_weights[curr_community];

            double curr_comm_total_deg = 0.0;
            if ((size_t)curr_community < communities_.size()) {
                curr_comm_total_deg = communities_[(size_t)curr_community].total_degree_weight;
            }

            // 找到ΔQ最大的正增益目标社区
            double best_deltaQ = 0.0;
            int best_com = curr_community;

            for (auto & [c_id, k_v_c] : neighbor_weights) {
                if (c_id == curr_community) continue;
                if ((size_t)c_id >= communities_.size()) continue;
                if (communities_[(size_t)c_id].hypernodes.empty()) continue;

                double target_deg = communities_[(size_t)c_id].total_degree_weight;

                double deltaQ = (k_v_c - (deg_v*target_deg)/total_edge_weight_)
                              - (k_v_in - (deg_v*(curr_comm_total_deg - deg_v))/total_edge_weight_);
                deltaQ /= total_edge_weight_;

                if (deltaQ > best_deltaQ) {
                    best_deltaQ = deltaQ;
                    best_com = c_id;
                }
            }

            if (best_com != curr_community && best_deltaQ > 0.0) {
                // 距离约束
                if (check_distance_constraint(v, best_com)) {
                    move_node(v, curr_community, best_com);
                    moved_any_node = true;
                    // 将v的邻居中，不在best_com的，再次入队
                    if (v < hypergraph_->edges.size()) {
                        for (auto &ed : hypergraph_->edges[v]) {
                            size_t neigh = ed.v;
                            if (neigh < community_assignments_.size()) {
                                if (community_assignments_[neigh] != best_com) {
                                    Q.push(neigh);
                                }
                            }
                        }
                    }
                }
            }
        }

        return moved_any_node;
    }

    /**
     * @brief 计算节点u对各相邻社区的边权
     */
    void calculate_neighbor_weights(size_t u, std::map<int, double>& neighbor_weights) {
        neighbor_weights.clear();
        int comm_id = community_assignments_[u];
        neighbor_weights[comm_id] = 0.0;

        if (u < hypergraph_->edges.size()) {
            for (auto & ed : hypergraph_->edges[u]) {
                size_t v = ed.v;
                if (v < community_assignments_.size()) {
                    int c = community_assignments_[v];
                    neighbor_weights[c] += ed.w;
                }
            }
        }
    }

    /**
     * @brief 检查节点u移入 target_community_id 后，“u对应的所有原图节点”与“目标社区已有原图节点”之间距离是否都在阈值内
     */
    bool check_distance_constraint(size_t u, int target_community_id) {
        size_t t_c = (size_t)target_community_id;
        if (t_c >= communities_.size() || communities_[t_c].hypernodes.empty()) {
            return true;
        }
        if (u >= hypergraph_->nodes.size()) {
            return false;
        }
        const std::vector<int>& u_orig_nodes = hypergraph_->nodes[u];
        for (auto v_hy : communities_[t_c].hypernodes) {
            if (v_hy >= hypergraph_->nodes.size()) {
                continue;
            }
            const std::vector<int>& v_orig_nodes = hypergraph_->nodes[v_hy];
            for (int uu : u_orig_nodes) {
                if ((size_t)uu >= original_graph_.nodes.size()) continue;
                for (int vv : v_orig_nodes) {
                    if ((size_t)vv >= original_graph_.nodes.size()) continue;
                    if (get_cached_distance(uu, vv) > distance_threshold_) {
                        return false;
                    }
                }
            }
        }
        return true;
    }

    /**
     * @brief 真正执行移动操作
     */
    void move_node(size_t u, int old_comm, int new_comm) {
        if ((size_t)old_comm >= communities_.size() || (size_t)new_comm >= communities_.size()) {
            std::cerr << "move_node时出现非法社区ID: old="
                      << old_comm << " new=" << new_comm << std::endl;
            return;
        }
        double deg_u = hypergraph_->degree[u];
        communities_[(size_t)old_comm].hypernodes.erase(u);
        communities_[(size_t)old_comm].total_degree_weight -= deg_u;

        communities_[(size_t)new_comm].hypernodes.insert(u);
        communities_[(size_t)new_comm].total_degree_weight += deg_u;

        community_assignments_[u] = new_comm;
    }

    /**
     * @brief 精化阶段：对当前社区划分做更细粒度的拆分
     */
    std::vector<int> run_refinement_phase(const std::vector<int>& current_assignments) {
        // 复制一份
        std::vector<int> refined = current_assignments;

        // 找到最大社区ID
        int max_id = 0;
        if (!refined.empty()) {
            max_id = *std::max_element(refined.begin(), refined.end());
        }
        int next_new_cid = max_id + 1;

        // 先按社区分类
        std::map<int, std::vector<size_t>> nodes_by_comm;
        for (size_t i = 0; i < refined.size(); ++i) {
            nodes_by_comm[refined[i]].push_back(i);
        }

        bool changed = false;
        for (auto & kv : nodes_by_comm) {
            int cid = kv.first;
            auto & node_vec = kv.second;
            if (node_vec.size() <= 1) {
                continue;
            }
            auto splitted = refine_community_internally(node_vec);
            if (splitted.size() > 1) {
                changed = true;
                // 选最大的子社区保留原cid
                size_t largest_index = 0;
                for (size_t i = 1; i < splitted.size(); ++i) {
                    if (splitted[i].size() > splitted[largest_index].size()) {
                        largest_index = i;
                    }
                }
                // 其余子社区赋新ID
                for (size_t i = 0; i < splitted.size(); ++i) {
                    int assign_c = (i == largest_index)? cid : next_new_cid++;
                    for (auto nidx : splitted[i]) {
                        if (nidx < refined.size()) {
                            refined[nidx] = assign_c;
                        }
                    }
                }
            }
        }

        return changed ? refined : current_assignments;
    }

    /**
     * @brief 在一个社区内做局部移动以拆分为若干子社区
     */
    std::vector<std::vector<size_t>> refine_community_internally(
        const std::vector<size_t>& nodes_in_community)
    {
        if (nodes_in_community.size() <= 1) {
            return { nodes_in_community };
        }

        // 每个节点单独为一子社区
        std::unordered_map<size_t, size_t> internal_assign;
        std::map<size_t, std::set<size_t>> internal_sub;
        for (auto nd : nodes_in_community) {
            internal_assign[nd] = nd;
            internal_sub[nd] = { nd };
        }

        bool improved = true;
        int iteration = 0;
        int max_iter = 5;

        while (improved && iteration < max_iter) {
            improved = false;
            std::vector<size_t> order = nodes_in_community;
            std::shuffle(order.begin(), order.end(), random_generator_);

            for (auto u : order) {
                size_t curr_id = internal_assign[u];
                double deg_u = hypergraph_->degree[u];

                // 收集u到各子社区的权重
                std::map<size_t, double> neighbor_weights;
                calculate_internal_neighbor_weights(u, nodes_in_community, internal_assign, neighbor_weights);

                double k_u_in = neighbor_weights[curr_id];
                double curr_sub_deg = 0.0;
                if (internal_sub.count(curr_id)) {
                    for (auto x : internal_sub[curr_id]) {
                        curr_sub_deg += hypergraph_->degree[x];
                    }
                }

                // 找到增益 >= 0 的子社区
                double sumw = 0.0;
                std::vector<std::pair<size_t, double>> candidates;
                for (auto & pairnw : neighbor_weights) {
                    size_t tar_id = pairnw.first;
                    if (tar_id == curr_id) continue;
                    double k_u_tar = pairnw.second;
                    double tar_deg = 0.0;
                    if (internal_sub.count(tar_id)) {
                        for (auto x : internal_sub[tar_id]) {
                            tar_deg += hypergraph_->degree[x];
                        }
                    }
                    // ΔQ
                    double deltaQ = (k_u_tar - (deg_u*tar_deg)/total_edge_weight_)
                                  - (k_u_in - (deg_u*(curr_sub_deg - deg_u))/total_edge_weight_);
                    deltaQ /= total_edge_weight_;

                    if (deltaQ >= 0) {
                        double w = std::exp(0.5 * deltaQ);
                        sumw += w;
                        candidates.emplace_back(tar_id, w);
                    }
                }

                if (!candidates.empty()) {
                    std::uniform_real_distribution<double> d(0.0, sumw);
                    double r = d(random_generator_);
                    double cc = 0.0;
                    size_t select_id = curr_id;
                    for (auto & cpair : candidates) {
                        cc += cpair.second;
                        if (r <= cc) {
                            select_id = cpair.first;
                            break;
                        }
                    }

                    if (select_id != curr_id &&
                        check_distance_constraint_within_set(u, select_id, internal_sub))
                    {
                        // move u
                        internal_sub[curr_id].erase(u);
                        internal_sub[select_id].insert(u);
                        internal_assign[u] = select_id;
                        if (internal_sub[curr_id].empty()) {
                            internal_sub.erase(curr_id);
                        }
                        improved = true;
                    }
                }
            }
            iteration++;
        }

        // 转换输出
        std::vector<std::vector<size_t>> splitted;
        for (auto & kv : internal_sub) {
            if (!kv.second.empty()) {
                splitted.emplace_back(kv.second.begin(), kv.second.end());
            }
        }
        return splitted;
    }

    /**
     * @brief 计算 u 在同一社区内各子社区的权重
     */
    void calculate_internal_neighbor_weights(
        size_t u,
        const std::vector<size_t>& nodes_in_community,
        const std::unordered_map<size_t, size_t>& internal_assignment,
        std::map<size_t, double>& neighbor_weights)
    {
        neighbor_weights.clear();
        auto it = internal_assignment.find(u);
        if (it == internal_assignment.end()) {
            return;
        }
        neighbor_weights[it->second] = 0.0;

        std::unordered_set<size_t> comm_set(nodes_in_community.begin(), nodes_in_community.end());
        if (u < hypergraph_->edges.size()) {
            for (auto & ed : hypergraph_->edges[u]) {
                size_t v = ed.v;
                if (comm_set.count(v)) {
                    auto v_it = internal_assignment.find(v);
                    if (v_it != internal_assignment.end()) {
                        neighbor_weights[v_it->second] += ed.w;
                    }
                }
            }
        }
    }

    /**
     * @brief 检查将u插入target_internal_id子社区后，是否满足距离约束
     */
    bool check_distance_constraint_within_set(
        size_t u,
        size_t target_internal_id,
        const std::map<size_t, std::set<size_t>>& internal_sub_communities)
    {
        auto it = internal_sub_communities.find(target_internal_id);
        if (it == internal_sub_communities.end()) {
            return true;
        }
        const auto & node_in_target = it->second;
        if (u >= hypergraph_->nodes.size()) {
            return false;
        }
        const std::vector<int>& u_orig = hypergraph_->nodes[u];
        for (auto v : node_in_target) {
            if (v >= hypergraph_->nodes.size()) continue;
            if (u == v) continue;
            const std::vector<int>& v_orig = hypergraph_->nodes[v];
            for (int uu : u_orig) {
                if ((size_t)uu >= original_graph_.nodes.size()) continue;
                for (int vv : v_orig) {
                    if ((size_t)vv >= original_graph_.nodes.size()) continue;
                    if (get_cached_distance(uu, vv) > distance_threshold_) {
                        return false;
                    }
                }
            }
        }
        return true;
    }

    /**
     * @brief Phase3: 聚合
     * @return 是否减少了超节点
     */
    bool run_aggregation_phase(const std::vector<int>& refined_assignments) {
        size_t old_num_nodes = hypergraph_->n;

        // 建立 “社区ID->新的超节点ID”的映射
        std::map<int, size_t> comm_to_newid;
        std::vector<std::vector<int>> new_nodes;
        std::vector<int> old_to_new(old_num_nodes, -1);

        size_t next_id = 0;
        for (size_t i = 0; i < refined_assignments.size() && i < old_num_nodes; ++i) {
            int cid = refined_assignments[i];
            if (cid < 0) continue;

            if (comm_to_newid.find(cid) == comm_to_newid.end()) {
                comm_to_newid[cid] = next_id++;
                new_nodes.emplace_back();
            }
            size_t new_id = comm_to_newid[cid];
            old_to_new[i] = (int)new_id;

            // 将原图节点并入新的超节点
            if (i < hypergraph_->nodes.size()) {
                new_nodes[new_id].insert(
                    new_nodes[new_id].end(),
                    hypergraph_->nodes[i].begin(),
                    hypergraph_->nodes[i].end()
                );
            }
        }

        // 未能减少：直接返回
        if (next_id >= old_num_nodes) {
            return false;
        }

        // 检查是否达到所有社区都单节点
        singleton_achieved_ = true;
        for (auto & c : new_nodes) {
            if (c.size() > 1) {
                singleton_achieved_ = false;
                break;
            }
        }

        auto new_hg = std::make_unique<Graph<std::vector<int>>>( (int)new_nodes.size() );
        new_hg->nodes = std::move(new_nodes);

        // 统计边
        std::map<std::pair<size_t,size_t>, double> new_edges;
        for (size_t u = 0; u < old_num_nodes; ++u) {
            int new_u = old_to_new[u];
            if (new_u < 0) continue;

            if (u < hypergraph_->edges.size()) {
                for (auto & ed : hypergraph_->edges[u]) {
                    size_t v = ed.v;
                    if (v < old_to_new.size()) {
                        int new_v = old_to_new[v];
                        if (new_v < 0) continue;
                        if (new_u != new_v) {
                            new_edges[std::minmax((size_t)new_u, (size_t)new_v)] += ed.w;
                        }
                    }
                }
            }
        }

        // 更新到 new_hg
        for (auto & kv : new_edges) {
            new_hg->addedge((int)kv.first.first, (int)kv.first.second, (int)kv.second);
        }

        // 替换超图
        hypergraph_ = std::move(new_hg);
        // 重新初始化
        initialize_partition();

        return true;
    }

    /**
     * @brief 输出最后的模块度和一些信息
     */
    void output_final_results() {
        if (!hypergraph_) {
            std::cout << "hypergraph_无效，无法输出结果" << std::endl;
            return;
        }
        const auto & final_partition = hypergraph_->nodes;
        if (!final_partition.empty()) {
            // double final_mod = calcModularity(original_graph_, final_partition);
            // std::cout << "[ConstrainedLeiden] 最终社区数 = " << hypergraph_->n
                      // << "，模块度 = " << final_mod << std::endl;

            // 同时也打印一下在 run() 过程中记录的 best_mod_，校验是否一致
<<<<<<< HEAD
            std::cout << "[ConstrainedLeiden] Final Modularity = " << best_mod_ << std::endl;
=======
            std::cout << "Modularity = " << best_mod_ << std::endl;
>>>>>>> ba9f9517
        } else {
            std::cout << "最终划分为空！" << std::endl;
        }
    }

    // ============ 下方是增加的调试/验证辅助函数 ============

    /**
     * @brief 打印当前 hypergraph_ 的社区分配情况
     * @param stage_info 提示处于何阶段后
     */
    void debug_print_current_partition(const std::string &stage_info) {
        // 打印一下 hypergraph_ 分区信息
        // 例如：每个超节点包含哪些原图节点；以及它目前的 community_assignments_ ID
        // std::cout << "  [调试] " << stage_info << " 的社区划分(超节点->原节点)：" << std::endl;
        for (size_t i = 0; i < hypergraph_->nodes.size(); i++) {
            // std::cout << "    超节点 i=" << i
                      // << " (社区ID=" << community_assignments_[i] << "): ";
            auto &nodelist = hypergraph_->nodes[i];
            if (nodelist.empty()) {
                // std::cout << "(空)" << std::endl;
            } else {
                //for (auto &nid : nodelist) {
                    // std::cout << nid << " ";
                //}
                // std::cout << std::endl;
            }
        }
    }

};<|MERGE_RESOLUTION|>--- conflicted
+++ resolved
@@ -703,11 +703,7 @@
                       // << "，模块度 = " << final_mod << std::endl;
 
             // 同时也打印一下在 run() 过程中记录的 best_mod_，校验是否一致
-<<<<<<< HEAD
-            std::cout << "[ConstrainedLeiden] Final Modularity = " << best_mod_ << std::endl;
-=======
             std::cout << "Modularity = " << best_mod_ << std::endl;
->>>>>>> ba9f9517
         } else {
             std::cout << "最终划分为空！" << std::endl;
         }
